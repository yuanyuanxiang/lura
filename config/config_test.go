--- conflicted
+++ resolved
@@ -89,22 +89,17 @@
 		"tupu": nil,
 	}
 
-	expectedErrMsg := "input and output params do not match. endpoint: GET /some/{tupu}, backend: 0. input: [tupu], output: map[foo:<nil> supu-5t6:<nil> tupu_56:<nil>]"
+	expectedErrMsg := "input and output params do not match. endpoint: GET /some/{tupu}, backend: 0. input: [tupu], output: [foo supu-5t6 tupu_56]"
 
 	err := subject.initBackendURLMappings(0, 0, inputSet)
-<<<<<<< HEAD
 	if err == nil || err.Error() != expectedErrMsg {
-		t.Errorf("Error expected: %v", err)
-=======
-	if err == nil || err.Error() != "Too many output params! input: [tupu], output: [foo supu-5t6 tupu_56]" {
 		t.Errorf("Unexpected error: %v", err)
->>>>>>> 804f7589
 	}
 }
 
 func TestConfig_initBackendURLMappings_undefinedOutput(t *testing.T) {
 	backend := Backend{URLPattern: "supu/{tupu_56}/{supu-5t6}?a={foo}&b={foo}"}
-	endpoint := EndpointConfig{Backend: []*Backend{&backend}}
+	endpoint := EndpointConfig{Endpoint: "/", Method: "GET", Backend: []*Backend{&backend}}
 	subject := ServiceConfig{Endpoints: []*EndpointConfig{&endpoint}, uriParser: NewURIParser()}
 
 	inputSet := map[string]interface{}{
@@ -113,8 +108,9 @@
 		"foo":  nil,
 	}
 
+	expectedErrMsg := "Undefined output param 'supu-5t6'! endpoint: GET /, backend: 0. input: [foo supu tupu], output: [foo supu-5t6 tupu_56]"
 	err := subject.initBackendURLMappings(0, 0, inputSet)
-	if err == nil || err.Error() != "Undefined output param 'supu-5t6'! input: [foo supu tupu], output: [foo supu-5t6 tupu_56]" {
+	if err == nil || err.Error() != expectedErrMsg {
 		t.Errorf("error expected. have: %v", err)
 	}
 }
