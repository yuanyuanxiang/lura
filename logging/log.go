<<<<<<< HEAD
//Package logging provides a simple logger interface
=======
/* Package logging provides a simple logger interface
 */
>>>>>>> 87ff6231
// SPDX-License-Identifier: Apache-2.0
package logging

import (
	"errors"
	"io"
	"io/ioutil"
	"log"
	"os"
	"strings"
)

// Logger collects logging information at several levels
type Logger interface {
	Debug(v ...interface{})
	Info(v ...interface{})
	Warning(v ...interface{})
	Error(v ...interface{})
	Critical(v ...interface{})
	Fatal(v ...interface{})
}

const (
	// LEVEL_DEBUG = 0
	LEVEL_DEBUG = iota
	// LEVEL_INFO = 1
	LEVEL_INFO
	// LEVEL_WARNING = 2
	LEVEL_WARNING
	// LEVEL_ERROR = 3
	LEVEL_ERROR
	// LEVEL_CRITICAL = 4
	LEVEL_CRITICAL
)

var (
	// ErrInvalidLogLevel is used when an invalid log level has been used.
	ErrInvalidLogLevel = errors.New("invalid log level")
	defaultLogger      = logger{Level: LEVEL_CRITICAL, Logger: log.New(os.Stderr, "", log.LstdFlags)}
	logLevels          = map[string]int{
		"DEBUG":    LEVEL_DEBUG,
		"INFO":     LEVEL_INFO,
		"WARNING":  LEVEL_WARNING,
		"ERROR":    LEVEL_ERROR,
		"CRITICAL": LEVEL_CRITICAL,
	}
	// NoOp is the NO-OP logger
	NoOp, _ = NewLogger("CRITICAL", ioutil.Discard, "")
)

// NewLogger creates and returns a Logger object
func NewLogger(level string, out io.Writer, prefix string) (Logger, error) {
	l, ok := logLevels[strings.ToUpper(level)]
	if !ok {
		return defaultLogger, ErrInvalidLogLevel
	}
	return logger{Level: l, Prefix: prefix, Logger: log.New(out, "", log.LstdFlags)}, nil
}

type logger struct {
	Level  int
	Prefix string
	Logger *log.Logger
}

// Debug logs a message using DEBUG as log level.
func (l logger) Debug(v ...interface{}) {
	if l.Level > LEVEL_DEBUG {
		return
	}
	l.prependLog("DEBUG:", v)
}

// Info logs a message using INFO as log level.
func (l logger) Info(v ...interface{}) {
	if l.Level > LEVEL_INFO {
		return
	}
	l.prependLog("INFO:", v)
}

// Warning logs a message using WARNING as log level.
func (l logger) Warning(v ...interface{}) {
	if l.Level > LEVEL_WARNING {
		return
	}
	l.prependLog("WARNING:", v)
}

// Error logs a message using ERROR as log level.
func (l logger) Error(v ...interface{}) {
	if l.Level > LEVEL_ERROR {
		return
	}
	l.prependLog("ERROR:", v)
}

// Critical logs a message using CRITICAL as log level.
func (l logger) Critical(v ...interface{}) {
	l.prependLog("CRITICAL:", v)
}

// Fatal is equivalent to l.Critical(fmt.Sprint()) followed by a call to os.Exit(1).
func (l logger) Fatal(v ...interface{}) {
	l.prependLog("FATAL:", v)
	os.Exit(1)
}

func (l logger) prependLog(level string, v []interface{}) {
	l.Logger.Println(l.Prefix, level, v)
}<|MERGE_RESOLUTION|>--- conflicted
+++ resolved
@@ -1,9 +1,5 @@
-<<<<<<< HEAD
-//Package logging provides a simple logger interface
-=======
 /* Package logging provides a simple logger interface
  */
->>>>>>> 87ff6231
 // SPDX-License-Identifier: Apache-2.0
 package logging
 
